--- conflicted
+++ resolved
@@ -1,6 +1,6 @@
 
 DIRS := src src/gravity src/particles src/cosmology src/cooling
-<<<<<<< HEAD
+
 ifeq ($(findstring -DPARIS,$(POISSON_SOLVER)),-DPARIS)
   DIRS += src/gravity/paris
 endif
@@ -13,31 +13,32 @@
 
 POISSON_SOLVER ?= -DPFFT
 DFLAGS += $(POISSON_SOLVER)
-=======
-
-CFILES := $(foreach DIR,$(DIRS),$(wildcard $(DIR)/*.c))
-CPPFILES := $(foreach DIR,$(DIRS),$(wildcard $(DIR)/*.cpp))
-GPUFILES := $(foreach DIR,$(DIRS),$(wildcard $(DIR)/*.cu))
-
-OBJS := $(subst .c,.o,$(CFILES)) $(subst .cpp,.o,$(CPPFILES)) $(subst .cu,.o,$(GPUFILES))
->>>>>>> 25490c9d
+
 
 #To use GPUs, CUDA must be turned on here
 #Optional error checking can also be enabled
 DFLAGS += -DCUDA #-DCUDA_ERROR_CHECK
 
-<<<<<<< HEAD
 #To use MPI, DFLAGS must include -DMPI_CHOLLA
 DFLAGS += -DMPI_CHOLLA -DBLOCK
+
+#Set the MPI Processes grid [nproc_x, nproc_y, nproc_z]
+#DFLAGS += -DSET_MPI_GRID
+
+#Limit the number of steps
+#DFLAGS += -DN_STEPS_LIMIT=26
 
 # Single or double precision
 #DFLAGS += -DPRECISION=1
 DFLAGS += -DPRECISION=2
 
-# Output format
+# Output preferences
 DFLAGS += -DOUTPUT
 #DFLAGS += -DBINARY
 DFLAGS += -DHDF5
+
+# Output all data every N_OUTPUT_COMPLETE snapshots ( These are Restart Files )
+#DFLAGS += -DN_OUTPUT_COMPLETE=10
 
 # Reconstruction
 #DFLAGS += -DPCM
@@ -46,55 +47,12 @@
 DFLAGS += -DPPMP
 #DFLAGS += -DPPMC
 
-=======
-#To use MPI, DFLAGS must also include -DMPI_CHOLLA
-#DFLAGS += -DMPI_CHOLLA -DBLOCK
-
-#Set the MPI Processes grid [nproc_x, nproc_y, nproc_z]
-#DFLAGS += -DSET_MPI_GRID
-
-#Limit the number of steps
-#DFLAGS += -DN_STEPS_LIMIT=26
-
-# Single or double precision
-#DFLAGS += -DPRECISION=1
-DFLAGS += -DPRECISION=2
-
-#Set output preferences
-DFLAGS += -DOUTPUT
-#DFLAGS += -DBINARY
-#DFLAGS += -DHDF5
-
-#Output all data every N_OUTPUT_COMPLETE snapshots ( These are Restart Files )
-#DFLAGS += -DN_OUTPUT_COMPLETE=10
-
-# Reconstruction
-#DFLAGS += -DPCM
-#DFLAGS += -DPLMP
-#DFLAGS += -DPLMC
-DFLAGS += -DPPMP
-#DFLAGS += -DPPMC
-
->>>>>>> 25490c9d
 # Riemann Solver
 #DFLAGS += -DEXACT
 #DFLAGS += -DROE
 DFLAGS += -DHLLC
 
 # Integrator
-<<<<<<< HEAD
-DFLAGS += -DVL
-#DFLAGS += -DSIMPLE
-
-# Dual-Energy Formalism
-DFLAGS += -DDE
-
-# Apply a minimum value to conserved values
-DFLAGS += -DDENSITY_FLOOR
-DFLAGS += -DTEMPERATURE_FLOOR
-
-#Average Slow cell when the cell delta_t is very small
-=======
 #DFLAGS += -DCTU
 DFLAGS += -DVL
 #DFLAGS += -DSIMPLE
@@ -105,29 +63,30 @@
 # Evolve additional scalars
 #DFLAGS += -DSCALAR
 
+
 # Apply a minimum value to Conserved values
-#DFLAGS += -DDENSITY_FLOOR
-#DFLAGS += -DTEMPERATURE_FLOOR
+DFLAGS += -DDENSITY_FLOOR
+DFLAGS += -DTEMPERATURE_FLOOR
 
 # Average Slow cell when the cell delta_t is very small
->>>>>>> 25490c9d
 #DFLAGS += -DAVERAGE_SLOW_CELLS
 
 # Allocate GPU memory every timestep
 #DFLAGS += -DDYNAMIC_GPU_ALLOC
 
 # Set the cooling function
-<<<<<<< HEAD
-#DFLAGS += -DCOOLING_GPU
+#DFLAGS += -DCOOLING_GPU 
 #DFLAGS += -DCLOUDY_COOL
 
-# Use tiled initial conditions for scaling tests
+# Use Tiled Iitial Conditions for Scaling Tets
 #DFLAGS += -DTILED_INITIAL_CONDITIONS
 
+# Print Initial Statistics
 #DFLAGS += -DPRINT_INITIAL_STATS
 
 # Print some timing stats
 DFLAGS += -DCPU_TIME
+
 
 # Include FFT gravity
 DFLAGS += -DGRAVITY
@@ -137,13 +96,17 @@
 #DFLAGS += -DOUTPUT_POTENTIAL
 DFLAGS += -DGRAVITY_5_POINTS_GRADIENT
 
-# Include gravity from particles PM
-# DFLAGS += -DPARTICLES
-# DFLAGS += -DPARTICLES_CPU
-# # DFLAGS += -DONLY_PARTICLES
-# DFLAGS += -DSINGLE_PARTICLE_MASS
-# DFLAGS += -DPARTICLES_LONG_INTS
-# DFLAGS += -DPARTICLES_KDK
+
+# Include Gravity From Particles PM
+#DFLAGS += -DPARTICLES
+#DFLAGS += -DPARTICLES_CPU
+#DFLAGS += -DPARTICLES_GPU
+#DFLAGS += -DONLY_PARTICLES
+#DFLAGS += -DSINGLE_PARTICLE_MASS
+#DFLAGS += -DPARTICLES_LONG_INTS
+#DFLAGS += -DPARTICLES_KDK
+#DFLAGS += -DPARTICLE_IDS
+
 
 # Turn OpenMP on for CPU calculations
 DFLAGS += -DPARALLEL_OMP
@@ -151,17 +114,18 @@
 DFLAGS += -DN_OMP_THREADS=$(OMP_NUM_THREADS)
 #DFLAGS += -DPRINT_OMP_DOMAIN
 
-# Cosmology simulation
+# Cosmological simulation
 #DFLAGS += -DCOSMOLOGY
 
 # Use Grackle for cooling in cosmological simulations
-#DFLAGS += -DCOOLING_GRACKLE -DCONFIG_BFLOAT_8 -DOUTPUT_TEMPERATURE -DOUTPUT_CHEMISTRY -DSCALAR -DN_OMP_THREADS_GRACKLE=12
+#DFLAGS += -DCOOLING_GRACKLE
+
 
 ifdef HIP_PLATFORM
   DFLAGS += -DO_HIP
   CXXFLAGS += -D__HIP_PLATFORM_HCC__
   ifeq ($(findstring -DPARIS,$(DFLAGS)),-DPARIS)
-    DFLAGS += -I$(ROCM_PATH)/include
+     DFLAGS += -I$(ROCM_PATH)/include
   endif
 endif
 
@@ -195,6 +159,7 @@
   endif
 endif
 
+
 ifeq ($(findstring -DHDF5,$(DFLAGS)),-DHDF5)
   CXXFLAGS += -I$(HDF5INCLUDE)
   GPUFLAGS += -I$(HDF5INCLUDE)
@@ -204,7 +169,7 @@
 ifeq ($(findstring -DMPI_CHOLLA,$(DFLAGS)),-DMPI_CHOLLA)
   GPUFLAGS += -I$(MPI_HOME)/include
   ifdef HIP_PLATFORM
-    LIBS += -L$(MPI_HOME)/lib -lmpi
+     LIBS += -L$(MPI_HOME)/lib -lmpi
   endif
 endif
 
@@ -222,99 +187,11 @@
   LIBS += -lcudart
 endif
 
-ifeq ($(findstring -DPARALLEL_OMP,$(DFLAGS)),-DPARALLEL_OMP)
-  CXXFLAGS += -fopenmp
-  ifdef HIP_PLATFORM
-    LIBS += -L$(CRAYLIBS_X86_64) -L$(GCC_X86_64)/lib64 -lcraymath -lcraymp -lu
-  else
-    LDFLAGS += -fopenmp
-  endif
-=======
-#DFLAGS += -DCOOLING_GPU 
-#DFLAGS += -DCLOUDY_COOL
-
-# Use Tiled Iitial Conditions for Scaling Tets
-#DFLAGS += -DTILED_INITIAL_CONDITIONS
-
-# Print Initial Statistics
-#DFLAGS += -DPRINT_INITIAL_STATS
-
-# Print some timing stats
-#DFLAGS += -DCPU_TIME
-
-# Include FFT gravity
-#DFLAGS += -DGRAVITY
-#DFLAGS += -DPFFT
-#DFLAGS += -DCUFFT
-#DFLAGS += -DGRAVITY_LONG_INTS
-#DFLAGS += -DCOUPLE_GRAVITATIONAL_WORK
-#DFLAGS += -DCOUPLE_DELTA_E_KINETIC
-#DFLAGS += -DOUTPUT_POTENTIAL
-#DFLAGS += -DGRAVITY_5_POINTS_GRADIENT
-
-# Include Gravity From Particles PM
-#DFLAGS += -DPARTICLES
-#DFLAGS += -DPARTICLES_CPU
-#DFLAGS += -DPARTICLES_GPU
-#DFLAGS += -DONLY_PARTICLES
-#DFLAGS += -DSINGLE_PARTICLE_MASS
-#DFLAGS += -DPARTICLES_LONG_INTS
-#DFLAGS += -DPARTICLES_KDK
-#DFLAGS += -DPARTICLE_IDS
-
-# Turn OpenMP on for CPU calculations
-#DFLAGS += -DPARALLEL_OMP
-#OMP_NUM_THREADS ?= 16
-#DFLAGS += -DN_OMP_THREADS=$(OMP_NUM_THREADS)
-#DFLAGS += -DPRINT_OMP_DOMAIN
-
-# Cosmological simulation
-#DFLAGS += -DCOSMOLOGY
- 
-# Use Grackle for cooling in cosmological simulations
-#DFLAGS += -DCOOLING_GRACKLE
-
-CC ?= cc
-CXX ?= CC
-CFLAGS += -g -Ofast
-CXXFLAGS += -g -Ofast -std=c++14
-CFLAGS += $(DFLAGS) -Isrc
-CXXFLAGS += $(DFLAGS) -Isrc
-GPUFLAGS += $(DFLAGS) -Isrc
-
-ifeq ($(findstring -DPFFT,$(DFLAGS)),-DPFFT)
-	CXXFLAGS += -I$(FFTW_ROOT)/include -I$(PFFT_ROOT)/include
-	GPUFLAGS += -I$(FFTW_ROOT)/include -I$(PFFT_ROOT)/include
-	LIBS += -L$(FFTW_ROOT)/lib -L$(PFFT_ROOT)/lib -lpfft -lfftw3_mpi -lfftw3
-endif
-
-ifeq ($(findstring -DCUFFT,$(DFLAGS)),-DCUFFT)
-	LIBS += -lcufft
-endif
-
-ifeq ($(findstring -DHDF5,$(DFLAGS)),-DHDF5)
-	CXXFLAGS += -I$(HDF5INCLUDE)
-	GPUFLAGS += -I$(HDF5INCLUDE)
-	LIBS += -L$(HDF5DIR) -lhdf5
-endif
-
-ifeq ($(findstring -DMPI_CHOLLA,$(DFLAGS)),-DMPI_CHOLLA)
-	GPUFLAGS += -I$(MPI_HOME)/include
-endif
-
-ifeq ($(findstring -DCUDA,$(DFLAGS)),-DCUDA)
-	GPUCXX := nvcc
-	GPUFLAGS += --expt-extended-lambda -g -O3 -arch sm_70 -fmad=false
-	LD := $(CXX)
-	LDFLAGS := $(CXXFLAGS)
-	LIBS += -lcudart
-endif
-
 ifeq ($(findstring -DCOOLING_GRACKLE,$(DFLAGS)),-DCOOLING_GRACKLE)
-	DFLAGS += -DCONFIG_BFLOAT_8
-	DFLAGS += -DOUTPUT_TEMPERATURE
-	DFLAGS += -DOUTPUT_CHEMISTRY
-	#DFLAGS += -DOUTPUT_ELECTRONS
+  DFLAGS += -DCONFIG_BFLOAT_8
+  DFLAGS += -DOUTPUT_TEMPERATURE
+  DFLAGS += -DOUTPUT_CHEMISTRY
+  #DFLAGS += -DOUTPUT_ELECTRONS
 	#DFLAGS += -DOUTPUT_FULL_IONIZATION
 	#DFLAGS += -DOUTPUT_METALS
 	DFLAGS += -DSCALAR
@@ -324,42 +201,32 @@
 endif
 
 ifeq ($(findstring -DPARALLEL_OMP,$(DFLAGS)),-DPARALLEL_OMP)
-	CXXFLAGS += -fopenmp
-	LDFLAGS += -fopenmp
->>>>>>> 25490c9d
-endif
+  CXXFLAGS += -fopenmp
+  ifdef HIP_PLATFORM
+    LIBS += -L$(CRAYLIBS_X86_64) -L$(GCC_X86_64)/lib64 -lcraymath -lcraymp -lu
+  else
+    LDFLAGS += -fopenmp
+	endif
+endif
+
 
 .SUFFIXES: .c .cpp .cu .o
 
 EXEC := cholla$(SUFFIX)
 
 $(EXEC): $(OBJS)
-	$(LD) $(LDFLAGS) $(OBJS) -o $(EXEC) $(LIBS)
+				$(LD) $(LDFLAGS) $(OBJS) -o $(EXEC) $(LIBS)
 
 %.o: %.c
-<<<<<<< HEAD
-	$(CC) $(CFLAGS) -c $< -o $@
+				$(CC) $(CFLAGS) -c $< -o $@
 
 %.o: %.cpp
-	$(CXX) $(CXXFLAGS) -c $< -o $@
-
-%.o: %.cu
-	$(GPUCXX) $(GPUFLAGS) -c $< -o $@
-=======
-		$(CC) $(CFLAGS) -c $< -o $@
-
-%.o: %.cpp
-			$(CXX) $(CXXFLAGS) -c $< -o $@
+				$(CXX) $(CXXFLAGS) -c $< -o $@
 
 %.o: %.cu
 				$(GPUCXX) $(GPUFLAGS) -c $< -o $@
->>>>>>> 25490c9d
 
 .PHONY: clean
 
 clean:
-<<<<<<< HEAD
-	rm -f $(OBJS) $(EXEC)
-=======
-	 rm -f $(OBJS) $(EXEC)
->>>>>>> 25490c9d
+			rm -f $(OBJS) $(EXEC)
