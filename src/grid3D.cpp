/*! \file grid3D.cpp
 *  \brief Definitions of the Grid3D class */

#include <stdlib.h>
#include <math.h>
#include <string.h>
#ifdef HDF5
#include <hdf5.h>
#endif
#include "global.h"
#include "grid3D.h"
#include "CTU_1D.h"
#include "CTU_2D.h"
#include "CTU_3D.h"
#include "CTU_1D_cuda.h"
#include "CTU_2D_cuda.h"
#include "CTU_3D_cuda.h"
#include "VL_1D_cuda.h"
#include "VL_2D_cuda.h"
#include "VL_3D_cuda.h"
#include "io.h"
#include "error_handling.h"
#include "ran.h"
#ifdef MPI_CHOLLA
#include <mpi.h>
#ifdef HDF5
#include <H5FDmpio.h>
#endif
#include "mpi_routines.h"
#endif
#include <stdio.h>
#include "flux_correction.h"
#ifdef COOLING_GPU
#include "cooling_wrapper.h"
//#define CLOUDY
#endif



/*! \fn Grid3D(void)
 *  \brief Constructor for the Grid. */
Grid3D::Grid3D(void)
{
  // set initialization flag to 0
  flag_init = 0;

  // set number of ghost cells
  #ifdef PCM
  H.n_ghost = 2;
  #endif //PCM
  #ifdef PLMP
  H.n_ghost = 3;
  #endif //PLMP
  #ifdef PLMC
  H.n_ghost = 3;
  #endif //PLMC
  #ifdef PPMP
  H.n_ghost = 4;
  #endif //PPMP
  #ifdef PPMC
  H.n_ghost=4;
  #endif //PPMC

}

/*! \fn void Get_Position(long i, long j, long k, Real *xpos, Real *ypos, Real *zpos)
 *  \brief Get the cell-centered position based on cell index */ 
void Grid3D::Get_Position(long i, long j, long k, Real *x_pos, Real *y_pos, Real *z_pos)
{

#ifndef   MPI_CHOLLA

  *x_pos = H.xbound + H.dx*(i-H.n_ghost) + 0.5*H.dx;
  *y_pos = H.ybound + H.dy*(j-H.n_ghost) + 0.5*H.dy;
  *z_pos = H.zbound + H.dz*(k-H.n_ghost) + 0.5*H.dz;

#else   /*MPI_CHOLLA*/

  /* position relative to local xyz bounds */
  *x_pos = H.xblocal + H.dx*(i-H.n_ghost) + 0.5*H.dx;
  *y_pos = H.yblocal + H.dy*(j-H.n_ghost) + 0.5*H.dy;
  *z_pos = H.zblocal + H.dz*(k-H.n_ghost) + 0.5*H.dz;
  

#endif  /*MPI_CHOLLA*/

}


/*! \fn void Initialize(int nx_in, int ny_in, int nz_in)
 *  \brief Initialize the grid. */
void Grid3D::Initialize(struct parameters *P)
{
  int nx_in = P->nx;
  int ny_in = P->ny;
  int nz_in = P->nz;

#ifndef MPI_CHOLLA

  // set grid dimensions
  H.nx = nx_in+2*H.n_ghost;
  H.nx_real = nx_in;
  if (ny_in == 1) H.ny = 1;
  else H.ny = ny_in+2*H.n_ghost;
  H.ny_real = ny_in;
  if (nz_in == 1) H.nz = 1;
  else H.nz = nz_in+2*H.n_ghost;
  H.nz_real = nz_in;

  // set total number of cells
  H.n_cells = H.nx * H.ny * H.nz;

#else  /*MPI_CHOLLA*/

  /* perform domain decomposition
   * and set grid dimensions      
   * and allocate comm buffers */ 
  DomainDecomposition(P, &H, nx_in, ny_in, nz_in); 
  
#endif /*MPI_CHOLLA*/

  // failsafe
  if(H.n_cells<=0)
  {
    chprintf("Error initializing grid: H.n_cells = %d\n", H.n_cells);
    chexit(-1);
  }

  // check for initilization
  if(flag_init)
  {
    chprintf("Already initialized. Please reset.\n");
    return;
  }
  else
  {
    // mark that we are initializing
    flag_init = 1;
  }

  // Set the flag that tells Update_Grid which buffer to read from
  gflag = 0;

  // Set header variables for time within the simulation
  H.t = 0.0;
  // and the number of timesteps taken
  H.n_step = 0;
  // and the wall time
  H.t_wall = 0.0;
  // and inialize the timestep
  H.dt = 0.0;

  // allocate memory
  AllocateMemory();


#ifdef ROTATED_PROJECTION
  //x-dir pixels in projection 
  R.nx = P->nxr;
  //z-dir pixels in projection
  R.nz = P->nzr;
  //rotation angle about z direction
  R.delta = M_PI*(P->delta/180.); //convert to radians
  //rotation angle about x direction
  R.theta = M_PI*(P->theta/180.); //convert to radians
  //rotation angle about y direction
  R.phi = M_PI*(P->phi/180.); //convert to radians
  //x-dir physical size of projection
  R.Lx = P->Lx;
  //z-dir physical size of projection
  R.Lz = P->Lz;
  //initialize a counter for rotated outputs
  R.i_delta = 0;
  //number of rotated outputs in a complete revolution
  R.n_delta = P->n_delta;
  //rate of rotation between outputs, for an actual simulation
  R.ddelta_dt = P->ddelta_dt;
  //are we not rotating about z(0)?
  //are we outputting multiple rotations(1)? or rotating during a simulation(2)?
  R.flag_delta = P->flag_delta;
#endif /*ROTATED_PROJECTION*/

}


/*! \fn void AllocateMemory(void)
 *  \brief Allocate memory for the arrays. */
void Grid3D::AllocateMemory(void)
{
  // number of fields to track (default 5 is # of conserved variables)
  int fields;
  fields = 5;

  // if using dual energy formalism must track internal energy
  #ifdef DE
  fields++;
  #endif

  // allocate memory for the conserved variable arrays
  // allocate all the memory to density, to insure contiguous memory
  buffer0 = (Real *) malloc(fields*H.n_cells*sizeof(Real));
  buffer1 = (Real *) malloc(fields*H.n_cells*sizeof(Real));

  // point conserved variables to the appropriate locations in buffer
  C.density  = &(buffer0[0]);
  C.momentum_x = &(buffer0[H.n_cells]);
  C.momentum_y = &(buffer0[2*H.n_cells]);
  C.momentum_z = &(buffer0[3*H.n_cells]);
  C.Energy   = &(buffer0[4*H.n_cells]);
  #ifdef DE
  C.GasEnergy = &(buffer0[5*H.n_cells]);
  #endif

  // initialize array
  for (int i=0; i<fields*H.n_cells; i++)
  {
    buffer0[i] = 0.0;
    buffer1[i] = 0.0;
  }

  #ifdef COOLING_GPU
  #ifdef CLOUDY
  Load_Cuda_Textures();
  #endif
  #endif  

}


/*! \fn void set_dt(Real C_cfl, Real dti)
 *  \brief Set the timestep. */
 void Grid3D::set_dt(Real C_cfl, Real dti)
{
  Real max_dti;

  if (H.n_step == 0) {
    max_dti = calc_dti_CPU();
  }
  else {
    #ifndef CUDA
    max_dti = calc_dti_CPU();
    #endif /*NO_CUDA*/
    #ifdef CUDA
    max_dti = dti;
    #endif /*CUDA*/
  }

  #ifdef MPI_CHOLLA
  max_dti = ReduceRealMax(max_dti);
  #endif /*MPI_CHOLLA*/
  
  /*
  if (H.n_step > 1) {
    H.dt = fmin(2*H.dt, C_cfl / max_dti);
  }
  else 
    H.dt = C_cfl / max_dti;
  */
  //chprintf("Within set_dt: %f %f %f\n", C_cfl, H.dt, max_dti);
  H.dt = C_cfl / max_dti;

}


/*! \fn Real calc_dti_CPU()
 *  \brief Calculate the maximum inverse timestep, according to the CFL condition (Toro 6.17). */
Real Grid3D::calc_dti_CPU()
{
  int i, j, k, id;
  Real d_inv, vx, vy, vz, P, cs;
  Real max_vx, max_vy, max_vz;
  Real max_dti = 0.0;
  max_vx = max_vy = max_vz = 0.0;

  // 1D
  if (H.nx > 1 && H.ny == 1 && H.nz == 1) {
    //Find the maximum wave speed in the grid
    for (i=H.n_ghost; i<H.nx-H.n_ghost; i++) {
      id = i;
      d_inv = 1.0 / C.density[id];
      vx = d_inv * C.momentum_x[id];
      vy = d_inv * C.momentum_y[id];
      vz = d_inv * C.momentum_z[id];
      P = fmax((C.Energy[id] - 0.5*C.density[id]*(vx*vx + vy*vy + vz*vz) )*(gama-1.0), TINY_NUMBER);
      cs = sqrt(d_inv * gama * P);
      // compute maximum cfl velocity
      max_vx = fmax(max_vx, fabs(vx) + cs);
    }
    // compute max inverse of dt
    max_dti = max_vx / H.dx;
  }
  // 2D
  else if (H.nx > 1 && H.ny > 1 && H.nz == 1) {
    // Find the maximum wave speed in the grid
    for (i=H.n_ghost; i<H.nx-H.n_ghost; i++) {
      for (j=H.n_ghost; j<H.ny-H.n_ghost; j++) {
        id = i + j*H.nx;
        d_inv = 1.0 / C.density[id];
        vx = d_inv * C.momentum_x[id];
        vy = d_inv * C.momentum_y[id];
        vz = d_inv * C.momentum_z[id];
        P = fmax((C.Energy[id] - 0.5*C.density[id]*(vx*vx + vy*vy + vz*vz) )*(gama-1.0), TINY_NUMBER);
        cs = sqrt(d_inv * gama * P);
        // compute maximum cfl velocity
        max_vx = fmax(max_vx, fabs(vx) + cs);
        max_vy = fmax(max_vy, fabs(vy) + cs);
      }
    }
    // compute max inverse of dt
    max_dti = max_vx / H.dx;
    max_dti = fmax(max_dti, max_vy / H.dy);
  }
  // 3D
  else if (H.nx > 1 && H.ny > 1 && H.nz > 1) {
    // Find the maximum wave speed in the grid
    for (i=0; i<H.nx-H.n_ghost; i++) {
      for (j=0; j<H.ny-H.n_ghost; j++) {
        for (k=0; k<H.nz-H.n_ghost; k++) {
          id = i + j*H.nx + k*H.nx*H.ny;
          d_inv = 1.0 / C.density[id];
          vx = d_inv * C.momentum_x[id];
          vy = d_inv * C.momentum_y[id];
          vz = d_inv * C.momentum_z[id];
          P = fmax((C.Energy[id] - 0.5*C.density[id]*(vx*vx + vy*vy + vz*vz) )*(gama-1.0), TINY_NUMBER);
          cs = sqrt(d_inv * gama * P);
          // compute maximum cfl velocity
          max_vx = fmax(max_vx, fabs(vx) + cs);
          max_vy = fmax(max_vy, fabs(vy) + cs);
          max_vz = fmax(max_vz, fabs(vz) + cs);
        }
      }
    }
    // compute max inverse of dt
    max_dti = max_vx / H.dx;
    max_dti = fmax(max_dti, max_vy / H.dy);
    max_dti = fmax(max_dti, max_vz / H.dy);
  } 
  else {
    chprintf("Invalid grid dimensions. Failed to compute dt.\n");
    chexit(-1);
  }

  return max_dti;

}



/*! \fn void Update_Grid(void)
 *  \brief Update the conserved quantities in each cell. */
Real Grid3D::Update_Grid(void)
{
  Real *g0, *g1;
  if (gflag == 0) {
    g0 = &(buffer0[0]);
    g1 = &(buffer1[0]);
  }
  else {
    g0 = &(buffer1[0]);
    g1 = &(buffer0[0]);
  }

  Real max_dti = 0;
  int x_off, y_off, z_off;

  // set x, y, & z offsets of local CPU volume to pass to GPU
  // so global position on the grid is known
  x_off = y_off = z_off = 0;
  #ifdef MPI_CHOLLA
  x_off = nx_local_start;
  y_off = ny_local_start;
  z_off = nz_local_start;
  #endif

  // Pass the structure of conserved variables to the CTU update functions
  // The function returns the updated variables
  if (H.nx > 1 && H.ny == 1 && H.nz == 1) //1D
  {
    #ifndef CUDA
    #ifndef VL
    CTU_Algorithm_1D(&(C.density[0]), H.nx, H.n_ghost, H.dx, H.dt);
    #endif //not_VL
    #ifdef VL
    chprintf("VL algorithm not implemented in non-cuda version.");
    chexit(-1);
    #endif //VL
    #endif //not_CUDA

    #ifdef CUDA
    #ifndef VL
    max_dti = CTU_Algorithm_1D_CUDA(&(C.density[0]), H.nx, x_off, H.n_ghost, H.dx, H.xbound, H.dt);
    #endif //not_VL
    #ifdef VL
    max_dti = VL_Algorithm_1D_CUDA(&(C.density[0]), H.nx, x_off, H.n_ghost, H.dx, H.xbound, H.dt);
    #endif //VL
    #endif //CUDA
  }
  else if (H.nx > 1 && H.ny > 1 && H.nz == 1) //2D
  {
    #ifndef CUDA
    #ifndef VL
    CTU_Algorithm_2D(&(C.density[0]), H.nx, H.ny, H.n_ghost, H.dx, H.dy, H.dt);
    #endif //not_VL
    #ifdef VL
    chprintf("VL algorithm not implemented in non-cuda version.");
    chexit(-1);    
    #endif //VL
    #endif //not_CUDA

    #ifdef CUDA
    #ifndef VL
    max_dti = CTU_Algorithm_2D_CUDA(g0, g1, H.nx, H.ny, x_off, y_off, H.n_ghost, H.dx, H.dy, H.xbound, H.ybound, H.dt);
    #endif //not_VL
    #ifdef VL
    max_dti = VL_Algorithm_2D_CUDA(g0, g1, H.nx, H.ny, x_off, y_off, H.n_ghost, H.dx, H.dy, H.xbound, H.ybound, H.dt);
    #endif //VL
    #endif //CUDA
  }
  else if (H.nx > 1 && H.ny > 1 && H.nz > 1) //3D
  {
    #ifndef CUDA
    #ifndef VL
    CTU_Algorithm_3D(&(C.density[0]), H.nx, H.ny, H.nz, H.n_ghost, H.dx, H.dy, H.dz, H.dt);
    #endif //not_VL
    #ifdef VL
    chprintf("VL algorithm not implemented in non-cuda version.");
    chexit(-1);    
    #endif //VL
    #endif //not_CUDA

    #ifdef CUDA
    #ifndef VL
    max_dti = CTU_Algorithm_3D_CUDA(g0, g1, H.nx, H.ny, H.nz, x_off, y_off, z_off, H.n_ghost, H.dx, H.dy, H.dz, H.xbound, H.ybound, H.zbound, H.dt);
    #endif //not_VL
    #ifdef VL
    max_dti = VL_Algorithm_3D_CUDA(g0, g1, H.nx, H.ny, H.nz, x_off, y_off, z_off, H.n_ghost, H.dx, H.dy, H.dz, H.xbound, H.ybound, H.zbound, H.dt);
    #endif //VL
    #endif    

    Flux_Correction_3D(g0, g1, H.nx, H.ny, H.nz, x_off, y_off, z_off, H.n_ghost, H.dx, H.dy, H.dz, H.xbound, H.ybound, H.zbound, H.dt);
  }
  else
  {
    chprintf("Error: Grid dimensions nx: %d  ny: %d  nz: %d  not supported.\n", H.nx, H.ny, H.nz);
    chexit(-1);
  }
  // at this point g0 has the old data, g1 has the new data
  // point the grid variables at the new data
  C.density  = &g1[0];
  C.momentum_x = &g1[H.n_cells];
  C.momentum_y = &g1[2*H.n_cells];
  C.momentum_z = &g1[3*H.n_cells];
  C.Energy   = &g1[4*H.n_cells];
  #ifdef DE
  C.GasEnergy = &g1[5*H.n_cells];
  #endif

  // reset the grid flag to swap buffers
  gflag = (gflag+1)%2;

  return max_dti;
<<<<<<< HEAD
=======
  }

>>>>>>> 2010ce64
}


Real Grid3D::Add_Supernovae(void)
{
  int i, j, k, id;
  Real x_pos, y_pos, z_pos, r, R_s, z_s, R_c, f, t, t1, t2, t3;
  Real M1, M2, M3, E1, E2, E3, M_dot, E_dot, V, rho_dot, Ed_dot;
  Real r_sn, phi_sn, x_sn, y_sn, z_sn;
  Real xl, xr, yl, yr, zl, zr, rl, rr;
  int incount, ii;
  Real weight, xpoint, ypoint, zpoint;
  Real SFR, E_sn;
  int N_sn, nx_sn, ny_sn, nz_sn;
  int N_cluster;
  SFR = 20.0; // star formation rate, in M_sun / yr
  R_s = 0.75; // starburst radius, in kpc
  R_c = 0.15; // cluster radius, in kpc
  z_s = 0.105; // starburst height, in kpc
  M1 = 1.5e3; // mass input rate, in M_sun / kyr
  E1 = 1.5e42; // energy input rate, in erg/s
  M2 = 12.0e3;
  E2 = 5.4e42;
  M_dot = 0.0;
  E_dot = 0.0;

  Real max_dti = 0;

  N_cluster = 8;

  // start feedback after 5 Myr, ramp up for 5 Myr, high for 30 Myr, ramp down for 5 Myr
  Real tstart = 5.0;
  Real tramp = 5.0;
  Real thigh = 30.0;
  t = H.t/1000 - tstart;
  t1 = tramp;
  t2 = tramp+thigh;
  t3 = 2*tramp+thigh;
  if (t >= 0) {

  if (t >= 0 && t < t1) {
    M_dot = M1 + (1.0/tramp)*t*(M2-M1); 
    E_dot = E1 + (1.0/tramp)*t*(E2-E1);
  }
  if (t >= t1 && t < t2) {
    M_dot = M2;
    E_dot = E2;
  } 
  if (t >= t2 && t < t3) {
    M_dot = M1 + (1.0/tramp)*(t-t3)*(M1-M2);
    E_dot = E1 + (1.0/tramp)*(t-t3)*(E1-E2);
  }
  if (t >= t3) {
    M_dot = M1;
    E_dot = E1;
  }

  E_dot = E_dot*TIME_UNIT/(MASS_UNIT*VELOCITY_UNIT*VELOCITY_UNIT); // convert to code units
  V = N_cluster*(4.0/3.0)*PI*R_c*R_c*R_c;
  //chprintf("%f %f %f %f\n", V, (4.0/3.0)*PI*0.3*0.3*0.3, M_dot, E_dot);
  f = H.dx*H.dy*H.dz / V;
  rho_dot = f * M_dot / (H.dx*H.dy*H.dz);
  Ed_dot = f * E_dot / (H.dx*H.dy*H.dz);

  Real d_inv, vx, vy, vz, P, cs;
  Real max_vx, max_vy, max_vz;
  max_dti = max_vx = max_vy = max_vz = 0.0;
  Real M_dot_tot, E_dot_tot;
  M_dot_tot = E_dot_tot = 0.0;

  //if (H.n_step==0) srand (1); // initialize random seed
  srand (int(t)/15+1); // change location of clusters every 15 Myr 

  for (int nn=0; nn<N_cluster; nn++) {

    r_sn = R_s*float(rand() % 10000)/10000.0; // pick a random radius within R_s
    phi_sn = 2*PI*float(rand() % 10000)/10000.0; // pick a random phi between 0 and 2pi
    z_sn = 2*z_s*float(rand() % 10000)/10000.0 - z_s; // pick a random z between -z_s and z_s
    x_sn = r_sn*cos(phi_sn);
    y_sn = r_sn*sin(phi_sn);

    int xid_sn, yid_sn, zid_sn, nl_x, nl_y, nl_z;
    // identify the global id of the cell containing the cluster center
    xid_sn = int((x_sn + 0.5*H.xdglobal)/H.dx);
    yid_sn = int((y_sn + 0.5*H.ydglobal)/H.dx);
    zid_sn = int((z_sn + 0.5*H.zdglobal)/H.dx);
    // how many cells to loop through around the center
    nl_x = ceil(R_c/H.dx);
    nl_y = ceil(R_c/H.dy);
    nl_z = ceil(R_c/H.dz);
    //chprintf("x: %f y: %f z: %f xid: %d yid: %d zid: %d nx: %d ny: %d nz: %d\n", x_sn, y_sn, z_sn, xid_sn, yid_sn, zid_sn, nl_x, nl_y, nl_z);

    for (int kk=zid_sn-nl_z; kk<=zid_sn+nl_z; kk++) {
    for (int jj=yid_sn-nl_y; jj<=yid_sn+nl_y; jj++) {
    for (int ii=xid_sn-nl_x; ii<=xid_sn+nl_x; ii++) {

      // is this cell in your domain?
      #ifdef MPI_CHOLLA
      if (ii >= nx_local_start && ii < nx_local_start+nx_local && jj >= ny_local_start && jj < ny_local_start+ny_local && kk >= nz_local_start && kk < nz_local_start+nz_local) 
      {
      #endif
        i = ii + H.n_ghost;
        j = jj + H.n_ghost;
        k = kk + H.n_ghost;
        #ifdef MPI_CHOLLA
        i -= nx_local_start;
        j -= ny_local_start;
        k -= nz_local_start;
        #endif

        //printf("procID: %d  ig: %d  jg: %d  kg: %d  il: %d  jl: %d  kl: %d\n", procID, ii, jj, kk, i, j, k);

        // local domain cell id
        id = i + j*H.nx + k*H.nx*H.ny;
        // global position
        Get_Position(i, j, k, &x_pos, &y_pos, &z_pos);
        
        // calculate radius from the cluster center
        xl = fabs(x_pos-x_sn)-0.5*H.dx;
        yl = fabs(y_pos-y_sn)-0.5*H.dy;
        zl = fabs(z_pos-z_sn)-0.5*H.dz;
        xr = fabs(x_pos-x_sn)+0.5*H.dx;
        yr = fabs(y_pos-y_sn)+0.5*H.dy;
        zr = fabs(z_pos-z_sn)+0.5*H.dz;
        rl = sqrt(xl*xl + yl*yl + zl*zl);
        rr = sqrt(xr*xr + yr*yr + zr*zr);
        r = sqrt(x_pos*x_pos + y_pos*y_pos + z_pos*z_pos);

        // within cluster radius, inject mass and thermal energy
        // entire cell is within sphere
        if (rr < R_c) {
	  C.density[id] += rho_dot * H.dt;
	  C.Energy[id] += Ed_dot * H.dt;
	  #ifdef DE
	  C.GasEnergy[id] += Ed_dot * H.dt;
	  //Real n = C.density[id]*DENSITY_UNIT/(0.6*MP);
	  //Real T = C.GasEnergy[id]*(gama-1.0)*PRESSURE_UNIT/(n*KB);
	  //printf("%f %f %f Starburst zone n: %e T:%e.\n", x_pos, y_pos, z_pos, n, T);
	  #endif
          //M_dot_tot += rho_dot*H.dx*H.dy*H.dz;
          //E_dot_tot += Ed_dot*H.dx*H.dy*H.dz;
        }
        // on the sphere
        if (rl < R_c && rr > R_c) {
	  // quick Monte Carlo to determine weighting
	  Ran quickran(50);
	  incount = 0;
	  for (int mm=0; mm<1000; mm++) {
	    // generate a random number between x_pos and dx
	    xpoint = xl + H.dx*quickran.doub();
	    // generate a random number between y_pos and dy
	    ypoint = yl + H.dy*quickran.doub();
	    // generate a random number between z_pos and dz
	    zpoint = zl + H.dz*quickran.doub();
	    // check to see whether the point is within the sphere 
	    if (xpoint*xpoint + ypoint*ypoint + zpoint*zpoint < R_c*R_c) incount++;
	  }
	  weight = incount / 1000.0;
	  C.density[id] += rho_dot * H.dt * weight;
	  C.Energy[id]  += Ed_dot * H.dt * weight;
	  #ifdef DE
	  C.GasEnergy[id] += Ed_dot * H.dt * weight;
          //Real n = C.density[id]*DENSITY_UNIT/(0.6*MP);
	  //Real T = C.GasEnergy[id]*(gama-1.0)*PRESSURE_UNIT/(n*KB);
	  //printf("%f %f %f Starburst zone n: %e T:%e.\n", x_pos, y_pos, z_pos, n, T);
	  #endif
          //M_dot_tot += rho_dot*weight*H.dx*H.dy*H.dz;
          //E_dot_tot += Ed_dot*weight*H.dx*H.dy*H.dz;
        }
        // recalculate the timestep for these cells
        d_inv = 1.0 / C.density[id];
        vx = d_inv * C.momentum_x[id];
        vy = d_inv * C.momentum_y[id];
        vz = d_inv * C.momentum_z[id];
        P = fmax((C.Energy[id] - 0.5*C.density[id]*(vx*vx + vy*vy + vz*vz) )*(gama-1.0), TINY_NUMBER);
        cs = sqrt(d_inv * gama * P);
        // compute maximum cfl velocity
        max_vx = fmax(max_vx, fabs(vx) + cs);
        max_vy = fmax(max_vy, fabs(vy) + cs);
        max_vz = fmax(max_vz, fabs(vz) + cs);
      #ifdef MPI_CHOLLA
      }
      #endif
    }
    }
    }

  }

  /*
  printf("procID: %d M_dot: %e E_dot: %e\n", procID, M_dot_tot, E_dot_tot);
  MPI_Barrier(MPI_COMM_WORLD);
  Real global_M_dot, global_E_dot;
  MPI_Reduce(&M_dot_tot, &global_M_dot, 1, MPI_CHREAL, MPI_SUM, 0, MPI_COMM_WORLD);
  MPI_Reduce(&E_dot_tot, &global_E_dot, 1, MPI_CHREAL, MPI_SUM, 0, MPI_COMM_WORLD);
  chprintf("Total M_dot: %e E_dot: %e \n", global_M_dot, global_E_dot); 
  */

  // compute max inverse of dt
  max_dti = max_vx / H.dx;
  max_dti = fmax(max_dti, max_vy / H.dy);
  max_dti = fmax(max_dti, max_vz / H.dy);

  }

  return max_dti;

}


void Grid3D::Add_Supernovae_CC85(void)
{
  int i, j, k, id;
  Real x_pos, y_pos, z_pos, r, R_s, z_s, f, t, t1, t2, t3;
  Real M1, M2, M3, E1, E2, E3, M_dot, E_dot, V, rho_dot, Ed_dot;
  Real d_inv, vx, vy, vz, P, cs;
  Real xl, yl, zl, xr, yr, zr, rl, rr;
  int incount, ii;
  Real weight, xpoint, ypoint, zpoint;
  Real max_vx, max_vy, max_vz, max_dti;
  max_dti = max_vx = max_vy = max_vz = 0.0;
  R_s = 0.3; // starburst radius, in kpc
  z_s = H.dz; // starburst height, in kpc
  //M1 = 2.0e3; // mass input rate, in M_sun / kyr
  //E1 = 1.0e42; // energy input rate, in erg/s
  //M2 = 2.0e3;
  //E2 = 1.5e42;
  // High res adiabatic params
  M1 = 1.5e3; 
  E1 = 1.5e42;
  M2 = 12.0e3;
  E2 = 5.4e42;
  M_dot = 0.0;
  E_dot = 0.0;

  // start feedback after 5 Myr, ramp up for 5 Myr, high for 30 Myr, ramp down for 5 Myr
  Real tstart = 5.0;
  Real tramp = 5.0;
  Real thigh = 30.0;
  t = H.t/1000 - tstart;
  t1 = tramp;
  t2 = tramp+thigh;
  t3 = 2*tramp+thigh;
  if (t >= 0) {

  if (t >= 0 && t < t1) {
    M_dot = M1 + (1.0/tramp)*t*(M2-M1); 
    E_dot = E1 + (1.0/tramp)*t*(E2-E1);
  }
  if (t >= t1 && t < t2) {
    M_dot = M2;
    E_dot = E2;
  } 
  if (t >= t2 && t < t3) {
    M_dot = M1 + (1.0/tramp)*(t-t3)*(M1-M2);
    E_dot = E1 + (1.0/tramp)*(t-t3)*(E1-E2);
  }
  if (t >= t3) {
    M_dot = M1;
    E_dot = E1;
  }

  //M_dot = M2;
  //E_dot = E2;

  E_dot = E_dot*TIME_UNIT/(MASS_UNIT*VELOCITY_UNIT*VELOCITY_UNIT); // convert to code units
  V = (4.0/3.0)*PI*R_s*R_s*R_s;
  //V = PI*R_s*R_s*2*z_s;
  f = H.dx*H.dy*H.dz / V;
  rho_dot = f * M_dot / (H.dx*H.dy*H.dz);
  Ed_dot = f * E_dot / (H.dx*H.dy*H.dz);
  //printf("rho_dot: %f  Ed_dot: %f\n", rho_dot, Ed_dot);

  //Real M_dot_tot, E_dot_tot;

  for (k=H.n_ghost; k<H.nz-H.n_ghost; k++) {
    for (j=H.n_ghost; j<H.ny-H.n_ghost; j++) {
      for (i=H.n_ghost; i<H.nx-H.n_ghost; i++) {

        id = i + j*H.nx + k*H.nx*H.ny;

        Get_Position(i, j, k, &x_pos, &y_pos, &z_pos);
        
        // calculate spherical radius
        xl = fabs(x_pos)-0.5*H.dx;
        yl = fabs(y_pos)-0.5*H.dy;
        zl = fabs(z_pos)-0.5*H.dz;
        xr = fabs(x_pos)+0.5*H.dx;
        yr = fabs(y_pos)+0.5*H.dy;
        zr = fabs(z_pos)+0.5*H.dz;
        rl = sqrt(xl*xl + yl*yl + zl*zl);
        rr = sqrt(xr*xr + yr*yr + zr*zr);
        r = sqrt(x_pos*x_pos + y_pos*y_pos + z_pos*z_pos);
        //rl = sqrt(xl*xl + yl*yl);
        //rr = sqrt(xr*xr + yr*yr);
        //r = sqrt(x_pos*x_pos + y_pos*y_pos);

        // within starburst radius, inject mass and thermal energy
        // entire cell is within sphere
        // if (rr < R_s && fabs(z_pos) < z_s) {
        if (rr < R_s) {
          C.density[id] += rho_dot * H.dt;
          C.Energy[id] += Ed_dot * H.dt;
          #ifdef DE
          C.GasEnergy[id] += Ed_dot * H.dt;
          //Real n = C.density[id]*DENSITY_UNIT/(0.6*MP);
          //Real T = C.GasEnergy[id]*(gama-1.0)*PRESSURE_UNIT/(n*KB);
          //printf("%3d %3d %3d Starburst zone n: %e T:%e.\n", i, j, k, n, T);
          #endif
          //M_dot_tot += rho_dot*H.dx*H.dy*H.dz;
          //E_dot_tot += Ed_dot*H.dx*H.dy*H.dz;
        }
        // on the sphere
        //if (rl < R_s && rr > R_s && fabs(z_pos) < z_s) {
        if (rl < R_s && rr > R_s) {
          // quick Monte Carlo to determine weighting
          Ran quickran(50);
          incount = 0;
          for (ii=0; ii<1000; ii++) {
            // generate a random number between x_pos and dx
            xpoint = xl + H.dx*quickran.doub();
            // generate a random number between y_pos and dy
            ypoint = yl + H.dy*quickran.doub();
            // generate a random number between z_pos and dz
            zpoint = zl + H.dz*quickran.doub();
            // check to see whether the point is within the sphere 
            if (xpoint*xpoint + ypoint*ypoint + zpoint*zpoint < R_s*R_s) incount++;
            //if (xpoint*xpoint + ypoint*ypoint < R_s*R_s) incount++;
          }
          weight = incount / 1000.0;
          C.density[id] += rho_dot * H.dt * weight;
          C.Energy[id]  += Ed_dot * H.dt * weight;
          #ifdef DE
          C.GasEnergy[id] += Ed_dot * H.dt;
          #endif
        }
      }
    }
  }

  }
  //printf("%d %e %e\n", procID, M_dot_tot, E_dot_tot);
  //Real global_M_dot, global_E_dot;
  //MPI_Reduce(&M_dot_tot, &global_M_dot, 1, MPI_CHREAL, MPI_SUM, 0, MPI_COMM_WORLD);
  //MPI_Reduce(&E_dot_tot, &global_E_dot, 1, MPI_CHREAL, MPI_SUM, 0, MPI_COMM_WORLD);
  //chprintf("%e %e \n", global_M_dot, global_E_dot*MASS_UNIT*VELOCITY_UNIT*VELOCITY_UNIT/TIME_UNIT); 

}


/*! \fn void Reset(void)
 *  \brief Reset the Grid3D class. */
void Grid3D::Reset(void)
{
  // free the memory
  FreeMemory();

  // reset the initialization flag
  flag_init = 0;

}


/*! \fn void FreeMemory(void)
 *  \brief Free the memory allocated by the Grid3D class. */
void Grid3D::FreeMemory(void)
{
  // free the conserved variable arrays
  free(buffer0);
  free(buffer1);

  #ifdef COOLING_GPU
  #ifdef CLOUDY
  Free_Cuda_Textures();
  #endif
  #endif
}<|MERGE_RESOLUTION|>--- conflicted
+++ resolved
@@ -459,11 +459,7 @@
   gflag = (gflag+1)%2;
 
   return max_dti;
-<<<<<<< HEAD
-=======
-  }
-
->>>>>>> 2010ce64
+
 }
 
 
