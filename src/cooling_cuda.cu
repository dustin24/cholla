--- conflicted
+++ resolved
@@ -113,7 +113,6 @@
 
     // calculate final temperature
     T -= del_T;
-    //if (T < 1000) printf("%3d %3d %3d Low T cell. T_init: %e T: %e\n", xid, yid, zid, T_init, T);
 
     // set a temperature floor
     if (T < T_min) { 
@@ -129,14 +128,11 @@
     if (del_T/T_init > 0.1) {
       printf("%3d %3d %3d Cooling over 10 percent in hydro dt. T_init: %e T: %e\n", xid, yid, zid, T_init, T);
     }
-<<<<<<< HEAD
     if (T < 100) printf("%3d %3d %3d Low T cell. T_init: %e T: %e\n", xid, yid, zid, T_init, T);
-=======
     // calculate cooling rate for new T
     cool = Wiersma_cool(n, T);
     // limit the timestep such that delta_T is 10% 
     min_dt[tid] = 0.1*T*n*KB/(cool*TIME_UNIT*(gamma-1.0));
->>>>>>> 86b6ef53
 
     // and send back from kernel
     dev_conserved[4*n_cells + id] = E;
