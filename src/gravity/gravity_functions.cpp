--- conflicted
+++ resolved
@@ -343,16 +343,14 @@
   dens_avrg = Cosmo.rho_0_gas;
   #endif
   
-<<<<<<< HEAD
-  #ifdef SOR
-  // Grav.Poisson_solver.Get_Potential( Grav.F.density_h, Grav.F.potential_h, Grav_Constant, dens_avrg, current_a);
-  Get_Potential_SOR( Grav_Constant, dens_avrg, current_a, P );
-  #else
-  Grav.Poisson_solver.Get_Potential( Grav.F.density_h, Grav.F.potential_h, Grav_Constant, dens_avrg, current_a);
-=======
   //Solve Poisson Equation to compute the potential
   //Poisson Equation: laplacian( phi ) = 4 * pi * G / scale_factor * ( dens - dens_average )
+  #ifdef SOR
+  Get_Potential_SOR( Grav_Constant, dens_avrg, current_a, P );
+  #else
   Grav.Poisson_solver.Get_Potential( Grav.F.density_h, Grav.F.potential_h, Grav_Constant, dens_avrg, current_a);
+  #endif
+  
   #ifdef PARIS_TEST
   {
     std::vector<Real> p(Grav.n_cells_potential);
@@ -369,7 +367,6 @@
     printDiff(p.data(),Grav.F.potential_h,Grav.nx_local,Grav.ny_local,Grav.nz_local);
   }
   #else
->>>>>>> a29bf4bc
   #endif
     
   #ifdef CPU_TIME
